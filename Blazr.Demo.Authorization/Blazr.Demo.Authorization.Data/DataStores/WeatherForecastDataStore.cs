--- conflicted
+++ resolved
@@ -21,23 +21,12 @@
         =>
         _records = GetForecasts();
 
-    private List<DboWeatherForecast> GetForecasts()
-    {
-        var list = new List<DboWeatherForecast>();
-        var rng = new Random();
-        for (var i = 1; i <= _recordsToGet; i++)
+        private List<DboWeatherForecast> GetForecasts()
         {
-            var c = rng.Next(1, 3);
-            list.Add(new DboWeatherForecast
+            var list = new List<DboWeatherForecast>();
+            var rng = new Random();
+            for (var i = 1; i <= _recordsToGet; i++)
             {
-<<<<<<< HEAD
-                Id = Guid.NewGuid(),
-                OwnerId = new Guid($"10000000-0000-0000-0000-20000000000{c}"),
-                Date = DateTime.Now.AddDays(i),
-                TemperatureC = rng.Next(-20, 55),
-                Summary = Summaries[rng.Next(Summaries.Length)]
-            });
-=======
                 var c = rng.Next(1, 3);
                 list.Add(new DboWeatherForecast
                 {
@@ -50,10 +39,7 @@
                 });
             }
             return list;
->>>>>>> 436095b1
         }
-        return list;
-    }
 
     public ValueTask<bool> AddForecastAsync(WeatherForecast weatherForecast)
     {
@@ -98,18 +84,8 @@
         list.ForEach(item => _records.Add(DboWeatherForecast.FromDto(item)));
     }
 
-    public static List<WeatherForecast> CreateTestForecasts(int count)
-    {
-        var rng = new Random();
-        return Enumerable.Range(1, count).Select(index => new WeatherForecast
+        public static List<WeatherForecast> CreateTestForecasts(int count)
         {
-<<<<<<< HEAD
-            Id = Guid.NewGuid(),
-            Date = DateTime.Now.AddDays(index),
-            TemperatureC = rng.Next(-20, 55),
-            Summary = Summaries[rng.Next(Summaries.Length)]
-        }).ToList();
-=======
             var list = new List<WeatherForecast>();
             var rng = new Random();
             for (var i = 1; i <= count; i++)
@@ -127,6 +103,5 @@
             }
             return list;
         }
->>>>>>> 436095b1
     }
-}
+}